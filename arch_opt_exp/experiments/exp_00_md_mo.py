--- conflicted
+++ resolved
@@ -915,14 +915,9 @@
     def _add_cols(df_agg_):
         df_agg_['surr'] = [val[1].split('-')[0] for val in df_agg_.index]
         df_agg_['is_pls'] = ['KPLS' in val[1] for val in df_agg_.index]
-<<<<<<< HEAD
-        df_agg_['cat_ker'] = ['Gower' if 'Gow' in val[1] else 'CR' if 'CR' in val[1] else 'EHH' for val in df_agg_.index]  # TODO
-        df_agg_['is_ck_lt'] = ['Gow' in val[1] for val in df_agg_.index]
-=======
         df_agg_['cat_ker'] = ['Gower' if 'Gow' in val[1] else 'CR' if 'CR' in val[1] else 'EHH'
                               for val in df_agg_.index]
         df_agg_['is_ck_lt'] = [1 if 'Gow' in val[1] else .5 if 'CR' in val[1] else 0 for val in df_agg_.index]
->>>>>>> 2b7faf7e
 
         nx = df_agg_['nx'].values
         df_agg_['n_comp'] = [int(val[1].split('-')[1]) if 'KPLS' in val[1] else nx[ii]
